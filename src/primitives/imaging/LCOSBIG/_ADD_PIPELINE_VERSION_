#+
# Name:
#    _ADD_PIPELINE_VERSION_
#
# Purpose:
#    Adds the current pipeline version to the file
#
# Language:
#    Perl5
#
# Description:
#    This primitive adds the current pipeline version to the file
#
# Arguments:
#
# Notes:
#    -  This primitive is suitable for LCOGT optical imaging instruments.
#   - This primitive needs to have SVN version properties set to update properly
#
# Tasks:
#    KAPPA: FITSMOD.
#
# Output Data:
#    The header keywords PIPEVER and DATADICV are updated to the current values
#    or added if not present
#
#
# Authors:
#    TAL: Tim Lister (LCOGT)
#
# Copyright:
#    Copyright (C) 2012-2015 Las Cumbres Observatory Global Telescope Inc.
#    All Rights Reserved.
#
#-

    my $file = $Frm->file(1);
    orac_print "Adding pipeline keywords\n";
<<<<<<< HEAD
    my $pipever = 'LCOPIPE-V0.10.0a-$Revision: 10000 $';
=======
    my $pipever = 'LCOPIPE-V0.9.1-$Revision: 9100 $';
>>>>>>> 39129ded
    my $datadicver = 'LCOGT-DIC-PIPE.FITS-0.7.4';
    $pipever =~ s/\$Revision: /r/;
    $pipever =~ s/ \$//;
    _SET_FILE_FITS_ITEM_ FILE=$file KEY=PIPEVER VALUE=$pipever, STRING=True, COMMENT=Pipeline|version
    _SET_FILE_FITS_ITEM_ FILE=$file KEY=DATADICV VALUE=$datadicver, STRING=True, COMMENT=Version|number|of|the|data|dictionary<|MERGE_RESOLUTION|>--- conflicted
+++ resolved
@@ -36,11 +36,7 @@
 
     my $file = $Frm->file(1);
     orac_print "Adding pipeline keywords\n";
-<<<<<<< HEAD
     my $pipever = 'LCOPIPE-V0.10.0a-$Revision: 10000 $';
-=======
-    my $pipever = 'LCOPIPE-V0.9.1-$Revision: 9100 $';
->>>>>>> 39129ded
     my $datadicver = 'LCOGT-DIC-PIPE.FITS-0.7.4';
     $pipever =~ s/\$Revision: /r/;
     $pipever =~ s/ \$//;
